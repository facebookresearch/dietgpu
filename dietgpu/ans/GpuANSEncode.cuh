--- conflicted
+++ resolved
@@ -500,17 +500,12 @@
   typedef uint32_t argument_type;
   typedef uint32_t result_type;
 
-<<<<<<< HEAD
-  _CCCL_EXEC_CHECK_DISABLE template <typename T>
-  __host__ __device__ uint32_t operator()(T x) const {
-=======
 #if (__CUDACC_VER_MAJOR__ < 12) || \
     (__CUDACC_VER_MAJOR__ == 12 && __CUDACC_VER_MINOR__ < 8)
   __thrust_exec_check_disable__
 #endif
       template <typename T>
       __host__ __device__ uint32_t operator()(T x) const {
->>>>>>> 306477af
     constexpr int kDiv = B / sizeof(A);
     constexpr int kSize = kDiv < 1 ? 1 : kDiv;
 
